--- conflicted
+++ resolved
@@ -104,16 +104,13 @@
             progress_bar=pbar, requires_auth=requires_auth,
             xml_only=(export_context == 'archive-xml'))
         # NOTE: should be possible to pass BytesIO to be read, but that is failing
-        export_data = export.object_data().getvalue()       
+        export_data = export.object_data().getvalue()
 
     else:
         raise Exception('Unsupported export context %s', export_context)
 
     # wipe checksums from FOXML if flagged in options
     if omit_checksums:
-<<<<<<< HEAD
-        export_data = re.sub(r'<foxml:contentDigest.+?/>', '', export_data)
-=======
         checksum_re = r'<foxml:contentDigest.+?/>'
         try:
             # export data is either a string
@@ -122,7 +119,6 @@
             # or a generator
             export_data = (re.sub(checksum_re, '', chunk)
                            for chunk in export_data)
->>>>>>> d1c50e6c
 
     dest_obj = dest_repo.get_object(src_obj.pid)
     if dest_obj.exists:
@@ -267,17 +263,10 @@
             or None if no match is found
         '''
         # we only need to look at the end of this section of content
-<<<<<<< HEAD
-        dsinfo = dsinfo[-400:]
-        # if not enough content is present, include the end of
-        # the last read chunk, if available
-        if len(dsinfo) < 400 and self.end_of_last_chunk is not None:
-=======
         dsinfo = dsinfo[-750:]
         # if not enough content is present, include the end of
         # the last read chunk, if available
         if len(dsinfo) < 750 and self.end_of_last_chunk is not None:
->>>>>>> d1c50e6c
             dsinfo = self.end_of_last_chunk + dsinfo
 
         # force text needed for python 3 compatibility (in python 3
