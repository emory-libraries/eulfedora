--- conflicted
+++ resolved
@@ -173,7 +173,6 @@
     '''
     md5 = hashlib.md5()
     md5.update(content)
-<<<<<<< HEAD
     return md5.hexdigest()
 
 
@@ -215,6 +214,3 @@
           self.next_chunk = None
           self.amount_read += len(data)
           return data
-=======
-    return md5.hexdigest()
->>>>>>> 056bbfe0
