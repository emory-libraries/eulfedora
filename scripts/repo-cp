--- conflicted
+++ resolved
@@ -67,16 +67,13 @@
     parser.add_argument('--file', '-f',
         help='Input file with a list of pids, one pid per line',
         required=False)
-<<<<<<< HEAD
     parser.add_argument('--progress', '-p',
         help='Show progress', action='store_true', default=False)
-=======
     parser.add_argument('--export-format', '-e',
         choices=['migrate', 'archive'], default='migrate',
         help='Fedora export format to use.  Use archive if migrate exports ' \
            + 'fail with checksum errors or if content URLs are not accessible '
            + 'to the destination server (default: %(default)s')
->>>>>>> f82614be
 
     args = parser.parse_args()
 
@@ -120,74 +117,44 @@
     for pid in pids:
         try:
             src_obj = src_repo.get_object(pid)
-<<<<<<< HEAD
-            # calculate rough estimate of object size
-            # overwrite = cfg.has_option(args.dest, 'allow_overwrite') and \
-            #     cfg.getboolean(args.dest, 'allow_overwrite')
-
-            # synced = sync_object(src_obj, dest_repo, overwrite=overwrite,
-            #     show_progress=True):
-
-            size_estimate = estimate_object_size(src_obj, archive=True)
-
-            if args.progress and ProgressBar:
-                # create a new progress bar with current pid and size
-                current_widgets = [pid,
-                    ' Estimated size: %s || ' % humanize_file_size(size_estimate)]
-                current_widgets += widgets
-                pbar = ProgressBar(widgets=current_widgets, maxval=size_estimate)
-
-            # response = src_repo.api.export(pid, context='archive', stream=True)
-
-
-            # generator to read src repo request in chunks and stream
-            # to dest repo
-            export = ArchiveExport(src_obj, dest_repo,
-                progress_bar=pbar)
-
-            # with open('/tmp/foxml-export.xml', 'w') as testoutput:
-            #     testoutput.write(export.object_data().getvalue())
-            #     # for chunk in export.object_data():
-            #     #     testoutput.write(chunk)
-
-            # raise Exception  # bail out
-=======
+
             # size estimate / progress bar only relevant to archive exports
             if args.export_format == 'archive':
                 # calculate rough estimate of object size
-                size_estimate = 250000   # start rough estimate for foxml size
-                for ds in src_obj.ds_list:
-                    dsobj = src_obj.getDatastreamObject(ds)
-                    for version in dsobj.history().versions:
-                        size_estimate += version.size
-                    # TODO: adjust managed datastream sizes to account
-                    # for size-increase caused by base64 encoding
-
-                if ProgressBar:
+                size_estimate = estimate_object_size(src_obj, archive=True)
+
+
+                if args.progress and ProgressBar:
                     # create a new progress bar with current pid and size
                     current_widgets = [pid,
                         ' Estimated size: %s || ' % humanize_file_size(size_estimate)]
                     current_widgets += widgets
                     pbar = ProgressBar(widgets=current_widgets, maxval=size_estimate)
 
-            response = src_repo.api.export(pid, context=args.export_format, stream=True)
-
-            # generator to read src repo request in chunks and stream
-            # to dest repo
-            def export_data():
-                size = 0
-                for chunk in response.iter_content(4096*1024):
-                    size += len(chunk)
-                    # update progressbar if we have one & export format is archive
-                    if pbar and args.export_format == 'archive':
-                        # progressbar doesn't like it when size exceeds maxval,
-                        # but we don't actually know maxval; adjust the maxval up
-                        # when necessary
-                        if pbar.maxval < size:
-                            pbar.maxval = size
-                        pbar.update(size)
-                    yield chunk
->>>>>>> f82614be
+                # generator to read src repo request in chunks and stream
+                # to dest repo
+                export = ArchiveExport(src_obj, dest_repo,
+                    progress_bar=pbar)
+                export_data = export.object_data
+
+            else:
+                response = src_repo.api.export(pid, context=args.export_format, stream=True)
+
+                # generator to read src repo request in chunks and stream
+                # to dest repo
+                def export_data():
+                    size = 0
+                    for chunk in response.iter_content(4096*1024):
+                        size += len(chunk)
+                        # update progressbar if we have one & export format is archive
+                        if pbar and args.export_format == 'archive':
+                            # progressbar doesn't like it when size exceeds maxval,
+                            # but we don't actually know maxval; adjust the maxval up
+                            # when necessary
+                            if pbar.maxval < size:
+                                pbar.maxval = size
+                            pbar.update(size)
+                        yield chunk
 
         except RequestFailed as err:
             err_type = 'Error'
@@ -226,7 +193,7 @@
             if pbar:
                 pbar.start()
 
-            result = dest_repo.ingest(export.object_data())
+            result = dest_repo.ingest(export_data())
             if pbar:
                 pbar.finish()
             print '%s copied' % result
