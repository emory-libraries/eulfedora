#!/usr/bin/env python

from setuptools import setup, find_packages
import sys
import eulfedora

LONG_DESCRIPTION = None
try:
    # read the description if it's there
    with open('README.rst') as desc_f:
        LONG_DESCRIPTION = desc_f.read()
except:
    pass

CLASSIFIERS = [
    'Development Status :: 4 - Beta',
    'Framework :: Django',
    'Intended Audience :: Developers',
    'License :: OSI Approved :: Apache Software License',
    'Natural Language :: English',
    'Operating System :: OS Independent',
    'Programming Language :: Python',
    'Programming Language :: Python :: 2',
    'Programming Language :: Python :: 2.7',
    'Programming Language :: Python :: 3',
    'Programming Language :: Python :: 3.3',
    'Programming Language :: Python :: 3.4',
    'Programming Language :: Python :: 3.5',
    'Topic :: Software Development :: Libraries :: Python Modules',
]

requirements = [
    'eulxml>=0.18.0',
    'rdflib>=3.0',
    'python-dateutil',
    'requests>=2.5.0,<2.9',
    'requests-toolbelt',
    'pycrypto',
    'pypdf2',
    'six',
]

if sys.version_info < (2, 7):
    requirements.append('argparse')

dev_requirements = [
    'sphinx',
    'nose',
    'coverage',
    'Django<1.7',
    'mock',
    'unittest2',
    'pyPdf',
    'tox',
]

if sys.version_info < (3, 0):
    requirements.append('progressbar')

setup(
    name='eulfedora',
    version=eulfedora.__version__,
    author='Emory University Libraries',
    author_email='libsysdev-l@listserv.cc.emory.edu',
    url='https://github.com/emory-libraries/eulfedora',
    license='Apache License, Version 2.0',
    packages=find_packages(),
    install_requires=requirements,
    # indexdata utils are optional. They include things like PDF text stripping (pyPdf).
    # Be sure to include the below in your own pip dependencies file if you need to use
    # the built in indexer utility support.
    extras_require={
        'indexdata_util': ['pyPdf'],
        'django': ['Django'],
<<<<<<< HEAD
        'dev': [
            'sphinx>=1.3.5',
            'nose',
            'coverage',
            'Django<1.7',
            'mock',
            'unittest2<0.7',  # optional testrunner in testutil
            'pyPdf',
            'progressbar',
        ]
=======
        'dev': dev_requirements,
>>>>>>> 056bbfe0
    },
    description='Idiomatic access to digital objects in a Fedora Commons repository',
    long_description=LONG_DESCRIPTION,
    classifiers=CLASSIFIERS,
    scripts=['scripts/fedora-checksums', 'scripts/validate-checksums',],
)<|MERGE_RESOLUTION|>--- conflicted
+++ resolved
@@ -47,11 +47,12 @@
     'sphinx',
     'nose',
     'coverage',
-    'Django<1.7',
+    'Django',
     'mock',
     'unittest2',
     'pyPdf',
     'tox',
+    'progressbar'
 ]
 
 if sys.version_info < (3, 0):
@@ -70,22 +71,9 @@
     # Be sure to include the below in your own pip dependencies file if you need to use
     # the built in indexer utility support.
     extras_require={
-        'indexdata_util': ['pyPdf'],
+        'indexdata_util': ['pypdf2'],
         'django': ['Django'],
-<<<<<<< HEAD
-        'dev': [
-            'sphinx>=1.3.5',
-            'nose',
-            'coverage',
-            'Django<1.7',
-            'mock',
-            'unittest2<0.7',  # optional testrunner in testutil
-            'pyPdf',
-            'progressbar',
-        ]
-=======
         'dev': dev_requirements,
->>>>>>> 056bbfe0
     },
     description='Idiomatic access to digital objects in a Fedora Commons repository',
     long_description=LONG_DESCRIPTION,
