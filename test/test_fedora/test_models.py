--- conflicted
+++ resolved
@@ -904,23 +904,17 @@
         # add relation to a resource, by string
         collection_uri = "info:fedora/foo:456"
         self.obj.add_relationship(relsext.isMemberOfCollection, collection_uri)
-<<<<<<< HEAD
-        rels_ext, url = self.obj.api.getDatastreamDissemination(self.pid, "RELS-EXT")
-        self.assert_("isMemberOfCollection" in rels_ext)
-        self.assert_('rdf:resource="%s"' % collection_uri in rels_ext,
+        r = self.obj.api.getDatastreamDissemination(self.pid, "RELS-EXT")
+        self.assert_("isMemberOfCollection" in r.content)
+        self.assert_('rdf:resource="%s"' % collection_uri in r.content,
             'string uri should be added to rels-ext as a resource')
         # add relation to a resource, by string
         collection_uri = u"info:fedora/foo:457"
         self.obj.add_relationship(relsext.isMemberOfCollection, collection_uri)
-        rels_ext, url = self.obj.api.getDatastreamDissemination(self.pid, "RELS-EXT")
-        self.assert_("isMemberOfCollection" in rels_ext)
-        self.assert_('rdf:resource="%s"' % collection_uri in rels_ext,
-            'unicode uri should be added to rels-ext as a resource')
-=======
         r = self.obj.api.getDatastreamDissemination(self.pid, "RELS-EXT")
         self.assert_("isMemberOfCollection" in r.content)
-        self.assert_(collection_uri in r.content)
->>>>>>> 055cde77
+        self.assert_('rdf:resource="%s"' % collection_uri in r.content,
+            'unicode uri should be added to rels-ext as a resource')
 
         # add relation to a literal
         self.obj.add_relationship('info:fedora/example:owner', "testuser")
